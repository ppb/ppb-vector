--- conflicted
+++ resolved
@@ -10,12 +10,7 @@
   "Windows python:3.7-windowsservercore",
   "Windows python:3.8-windowsservercore",
   "Windows python:3.9-windowsservercore",
-<<<<<<< HEAD
-  "macOS PYTHON:3.6.12",
   "macOS PYTHON:3.7.9",
-=======
-  "macOS PYTHON:3.7.7",
->>>>>>> 41e447a1
   "macOS PYTHON:3.8.6",
   "macOS PYTHON:3.9.0",
   "pep517",
