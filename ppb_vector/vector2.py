--- conflicted
+++ resolved
@@ -1,12 +1,7 @@
-<<<<<<< HEAD
 import typing
 import collections
-from math import cos, hypot, radians, sin
+from math import acos, cos, degrees, hypot, radians, sin
 from numbers import Real
-=======
-from math import acos, cos, degrees, hypot, radians, sin
-from numbers import Number
->>>>>>> a018583b
 from collections.abc import Sequence
 
 __all__ = 'Vector2',
@@ -87,14 +82,10 @@
     def __rmul__(self, other: VectorLike) -> 'Vector2':
         return self.__mul__(other)
 
-<<<<<<< HEAD
-    def __getitem__(self, item: typing.Union[str, int]) -> Real:
-=======
     def __xor__(self, other):
         return self.x * other.y - self.y * other.x
 
-    def __getitem__(self, item):
->>>>>>> a018583b
+    def __getitem__(self, item: typing.Union[str, int]) -> Real:
         if hasattr(item, '__index__'):
             item = item.__index__()
         if isinstance(item, str):
@@ -138,14 +129,10 @@
     def __neg__(self) -> 'Vector2':
         return self * -1
 
-<<<<<<< HEAD
-    def rotate(self, degrees: Real) -> 'Vector2':
-=======
     def angle(self, other):
         return degrees(acos(self.normalize() * other.normalize()))
 
-    def rotate(self, degrees):
->>>>>>> a018583b
+    def rotate(self, degrees: Real) -> 'Vector2':
         r = radians(degrees)
         r_cos = cos(r)
         r_sin = sin(r)
