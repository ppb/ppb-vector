--- conflicted
+++ resolved
@@ -1,10 +1,5 @@
-<<<<<<< HEAD
-from math import cos, hypot, radians, sin
+from math import acos, cos, degrees, hypot, radians, sin
 from numbers import Real
-=======
-from math import acos, cos, degrees, hypot, radians, sin
-from numbers import Number
->>>>>>> 71182591
 from collections.abc import Sequence
 
 
