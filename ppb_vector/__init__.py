import typing
from collections.abc import Mapping, Sequence
from dataclasses import dataclass
from math import atan2, copysign, cos, degrees, hypot, isclose, radians, sin, sqrt

__all__ = ('Vector',)

<<<<<<< HEAD
__version__ = "1.0"

=======
#: ppb_vector's current version.
#: It follows the semantic versioning convention.
__version__ = "1.0rc1"
>>>>>>> 49f92b80

# Anything convertable to a Vector, including lists, tuples, and dicts
VectorLike = typing.Union[
    'Vector',  # Or subclasses, unconnected to the Vector typevar above
    typing.Tuple[typing.SupportsFloat, typing.SupportsFloat],
    typing.Sequence[typing.SupportsFloat],  # TODO: Length 2
    typing.Mapping[str, typing.SupportsFloat],  # TODO: Length 2, keys 'x', 'y'
]


@dataclass(eq=False, frozen=True, init=False, repr=False)
class Vector:
    """The immutable, 2D vector class of the PursuedPyBear project.

    :py:class:`Vector` is an immutable 2D Vector, which can be instantiated as
    expected:

    >>> from ppb_vector import Vector
    >>> Vector(3, 4)
    Vector(3.0, 4.0)

    :py:class:`Vector` implements many convenience features, as well as
    useful mathematical operations for 2D geometry and linear algebra.

    :py:class:`Vector` acts as an iterable and a sequence, allowing usage like
    converting, indexing, and unpacking:

    >>> v = Vector(-3, -5)
    >>> list(v)
    [-3.0, -5.0]
    >>> tuple(v)
    (-3.0, -5.0)

    >>> v[0]
    -3.0

    >>> x, y = Vector(1, 2)
    >>> x
    1.0

    >>> print( *Vector(1, 2) )
    1.0 2.0

    It also acts mostly like a mapping, when it does not conflict with being a
    sequence. In particular, the coordinates may be accessed by subscripting:

    >>> v["y"]
    -5.0
    >>> v["x"]
    -3.0
    """
    x: float
    y: float

    # Tell CPython that this isn't an extendable dict
    __slots__ = ('x', 'y', '__weakref__')

    @typing.overload
    def __new__(cls, x: typing.SupportsFloat, y: typing.SupportsFloat): pass

    @typing.overload
    def __new__(cls, other: VectorLike): pass

    def __new__(cls, *args, **kwargs):
        """
        Make a vector from coordinates, or convert a vector-like.

        A vector-like can be:

        - a length-2 :py:class:`Sequence <collections.abc.Sequence>`, whose
          contents are interpreted as the ``x`` and ``y`` coordinates like ``(4, 2)``

        - a length-2 :py:class:`Mapping <collections.abc.Mapping>`, whose keys
          are ``x`` and ``y`` like ``{'x': 4, 'y': 2}``

        - any instance of :py:class:`Vector` or any subclass.
        """
        if args and kwargs:
            raise TypeError("Got a mix of positional and keyword arguments")

        if not args and not kwargs or len(args) > 2:
            raise TypeError("Expected 1 vector-like or 2 float-like arguments, "
                            f"got {len(args) + len(kwargs)}")

        if kwargs and frozenset(kwargs) != {'x', 'y'}:
            raise TypeError(f"Expected keyword arguments x and y, got: {kwargs.keys().join(', ')}")

        if kwargs:
            x, y = kwargs['x'], kwargs['y']
        elif len(args) == 1:
            value = args[0]
            if isinstance(value, cls):
                # Short circuit if already a valid instance
                return value

            x, y = Vector._unpack(value)
        elif len(args) == 2:
            x, y = args

        self = super().__new__(cls)

        try:
            # The @dataclass decorator made the class frozen, so we need to
            #  bypass the class' default assignment function :
            #
            #  https://docs.python.org/3/library/dataclasses.html#frozen-instances
            object.__setattr__(self, 'x', float(x))
        except ValueError:
            raise TypeError(f"{type(x).__name__} object not convertable to float")

        try:
            object.__setattr__(self, 'y', float(y))
        except ValueError:
            raise TypeError(f"{type(y).__name__} object not convertable to float")

        return self

    def __reduce__(self):
        return Vector, (self.x, self.y)

    def update(self,
               x: typing.Optional[typing.SupportsFloat] = None,
               y: typing.Optional[typing.SupportsFloat] = None):
        """Return a new :py:class:`Vector` replacing specified fields with new values."""
        if x is None and y is None:
            return self

        return Vector(self.x if x is None else x,
                      self.y if y is None else y)

    @staticmethod
    def _unpack(value: VectorLike) -> typing.Tuple[float, float]:
        if isinstance(value, Vector):
            return value.x, value.y
        elif isinstance(value, Sequence) and len(value) == 2:
            return float(value[0]), float(value[1])
        elif isinstance(value, Mapping) and 'x' in value and 'y' in value and len(value) == 2:
            return float(value['x']), float(value['y'])
        else:
            raise ValueError(f"Cannot use {value} as a vector-like")

    def __bool__(self) -> bool:
        """Check whether the vector is non-zero.

        >>> assert Vector(1, 1)
        >>> assert not Vector(0, 0)
        """
        return self != (0, 0)

    @property
    def length(self) -> float:
        """Compute the length of a vector.

        >>> Vector(45, 60).length
        75.0
        """
        # Surprisingly, caching this value provides no descernable performance
        # benefit, according to microbenchmarks.
        return hypot(self.x, self.y)

    def asdict(self) -> typing.Mapping[str, float]:
        """Convert a vector to a vector-like dictionary.

        >>> v = Vector(42, 69)
        >>> v.asdict()
        {'x': 42.0, 'y': 69.0}

        The conversion can be reversed by constructing:

        >>> assert v == Vector(v.asdict())
        """
        return {'x': self.x, 'y': self.y}

    def __len__(self) -> int:
        return 2

    def __add__(self, other: VectorLike) -> 'Vector':
        """Add two vectors.

        :param other: A :py:class:`Vector` or a vector-like.
          For a description of vector-likes, see :py:func:`__new__`.

        >>> Vector(1, 0) + (0, 1)
        Vector(1.0, 1.0)
        >>> (0, 1) + Vector(1, 0)
        Vector(1.0, 1.0)
        """
        try:
            other_x, other_y = Vector._unpack(other)
        except ValueError:
            return NotImplemented

        return Vector(self.x + other_x, self.y + other_y)

    def __radd__(self, other: VectorLike) -> 'Vector':
        return self + other

    def __sub__(self, other: VectorLike) -> 'Vector':
        """Subtract one vector from another.

        :param other: A :py:class:`Vector` or a vector-like.
          For a description of vector-likes, see :py:func:`__new__`.

        >>> Vector(3, 3) - (1, 1)
        Vector(2.0, 2.0)
        """
        try:
            other_x, other_y = Vector._unpack(other)
        except ValueError:
            return NotImplemented

        return Vector(self.x - other_x, self.y - other_y)

    def dot(self, other: VectorLike) -> float:
        """Compute the dot product of two vectors.

        :param other: A :py:class:`Vector` or a vector-like.
          For a description of vector-likes, see :py:func:`__new__`.

        >>> Vector(1, 1).dot((-1, -1))
        -2.0

        This can also be expressed with :py:meth:`* <__mul__>`:

        >>> assert Vector(1, 2).dot([2, 1]) == Vector(1, 2) * [2, 1]
        """
        other_x, other_y = Vector._unpack(other)
        return self.x * other_x + self.y * other_y

    def scale_by(self, scalar: typing.SupportsFloat) -> 'Vector':
        """Compute a vector-scalar multiplication.

        >>> Vector(1, 2).scale_by(3)
        Vector(3.0, 6.0)

        Can also be expressed with :py:meth:`* <__mul__>`:

        >>> assert Vector(1, 2).scale_by(3) == 3 * Vector(1, 2)
        """
        scalar = float(scalar)
        return Vector(scalar * self.x, scalar * self.y)

    @typing.overload
    def __mul__(self, other: VectorLike) -> float: pass

    @typing.overload
    def __mul__(self, other: typing.SupportsFloat) -> 'Vector': pass

    def __mul__(self, other):
        """Perform a dot product or a scalar product, based on the parameter type.

        :param other: If ``other`` is a scalar (an instance of
          :py:class:`typing.SupportsFloat`), return
          :py:meth:`self.scale_by(other) <scale_by>`.

           >>> v = Vector(1, 1)
           >>> 3 * v
           Vector(3.0, 3.0)

           >>> assert 3 * v == v * 3 == v.scale_by(3)

          A :py:class:`Vector` can also be divided by a scalar,
            using the :py:meth:`/ <__truediv__>` operator:

           >>> assert 3 * v / 3 == v

        :param other: If ``other`` is a vector-like, return
          :py:meth:`self.dot(other) <dot>`.

          >>> v * (-1, -1)
          -2.0

          >>> assert v * (-1, -1) == (-1, -1) * v == v.dot((-1, -1))

          Vector-likes are defined in :py:meth:`convert`.
        """
        if isinstance(other, (float, int)):
            return self.scale_by(other)

        try:
            return self.dot(other)
        except (TypeError, ValueError):
            return NotImplemented

    @typing.overload
    def __rmul__(self, other: VectorLike) -> float: pass

    @typing.overload
    def __rmul__(self, other: typing.SupportsFloat) -> 'Vector': pass

    def __rmul__(self, other):
        return self.__mul__(other)

    def __truediv__(self, other: typing.SupportsFloat) -> 'Vector':
        """Perform a division between a vector and a scalar.

        >>> Vector(3, 3) / 3
        Vector(1.0, 1.0)
        """
        other = float(other)
        return Vector(self.x / other, self.y / other)

    def __getitem__(self, item: typing.Union[str, int]) -> float:
        if hasattr(item, '__index__'):
            item = item.__index__()  # type: ignore
        if isinstance(item, str):
            if item == 'x':
                return self.x
            elif item == 'y':
                return self.y
            else:
                raise KeyError
        elif isinstance(item, int):
            if item == 0:
                return self.x
            elif item == 1:
                return self.y
            else:
                raise IndexError
        else:
            raise TypeError

    def __repr__(self) -> str:
        return f"Vector({self.x}, {self.y})"

    def __eq__(self, other: typing.Any) -> bool:
        """Test wheter two vectors are equal.

        :param other: A :py:class:`Vector` or a vector-like.
          For a description of vector-likes, see :py:func:`__new__`.

        >>> Vector(1, 0) == (0, 1)
        False
        """
        try:
            other_x, other_y = Vector._unpack(other)
        except (TypeError, ValueError):
            return NotImplemented
        else:
            return self.x == other_x and self.y == other_y

    def __iter__(self) -> typing.Iterator[float]:
        yield self.x
        yield self.y

    def __neg__(self) -> 'Vector':
        """Negate a vector.

        Negating a :py:class:`Vector` produces one with identical length and opposite
        direction. It is equivalent to multiplying it by -1.

        >>> -Vector(1, 1)
        Vector(-1.0, -1.0)
        """
        return self.scale_by(-1)

    def angle(self, other: VectorLike) -> float:
        """Compute the angle between two vectors.

        :param other: A :py:class:`Vector` or a vector-like.
          For a description of vector-likes, see :py:func:`__new__`.

        >>> Vector(1, 0).angle( (0, 1) )
        90.0

        As with :py:meth:`rotate`, angles are expressed in degrees, signed, and
        refer to a direct coordinate system (i.e. positive rotations are
        counter-clockwise).

        :py:meth:`angle` is guaranteed to produce an angle between -180° and 180°.
        """
        other_x, other_y = Vector._unpack(other)

        rv = degrees(atan2(other_x, -other_y) - atan2(self.x, -self.y))
        # This normalizes the value to (-180, +180], which is the opposite of
        # what Python usually does but is normal for angles
        if rv <= -180:
            rv += 360
        elif rv > 180:
            rv -= 360

        return rv

    def isclose(self, other: VectorLike, *,
                abs_tol: typing.SupportsFloat = 1e-09, rel_tol: typing.SupportsFloat = 1e-09,
                rel_to: typing.Sequence[VectorLike] = ()) -> bool:
        """Perform an approximate comparison of two vectors.

        :param other: A :py:class:`Vector` or a vector-like.
          For a description of vector-likes, see :py:func:`__new__`.

        >>> assert Vector(1, 0).isclose((1, 1e-10))

        :py:meth:`isclose` takes optional, keyword arguments, akin to those of
        :py:func:`math.isclose`:

        :param abs_tol: the absolute tolerance is the minimum magnitude (of the
            difference vector) under which two inputs are considered close,
            without consideration for (the magnitude of) the input values.

        :param rel_tol: the relative tolerance: if the length of the difference
            vector is less than ``rel_tol * input.length`` for any ``input``, the
            two vectors are considered close.

        :param rel_to: an iterable of additional vector-likes which are
            considered to be inputs, for the purpose of the relative tolerance.
        """
        abs_tol, rel_tol = float(abs_tol), float(rel_tol)
        if abs_tol < 0 or rel_tol < 0:
            raise ValueError("Vector.isclose takes non-negative tolerances")

        other = Vector(other)

        rel_length = max(
            self.length,
            other.length,
            *map(lambda v: Vector(v).length, rel_to),
        )

        diff = (self - other).length
        return (diff <= rel_tol * rel_length or diff <= float(abs_tol))

    @staticmethod
    def _trig(angle: typing.SupportsFloat) -> typing.Tuple[float, float]:
        r = radians(angle)
        r_cos, r_sin = cos(r), sin(r)

        if abs(r_cos) > abs(r_sin):
            # From the equation sin(r)² + cos(r)² = 1, we get
            #  sin(r) = ±√(1 - cos(r)²), so we can fix r_sin to that value
            #  preserving its original sign.
            # This way, r_sin² + r_cos² is closer to 1, meaning that the length
            #  of rotated vectors is better preserved
            r_sin = copysign(sqrt(1 - r_cos * r_cos), r_sin)
        else:
            # Same for r_cos
            r_cos = copysign(sqrt(1 - r_sin * r_sin), r_cos)

        return r_cos, r_sin

    def rotate(self, angle: typing.SupportsFloat) -> 'Vector':
        """Rotate a vector.

        Rotate a vector in relation to the origin and return a new :py:class:`Vector`.

        >>> Vector(1, 0).rotate(90)
        Vector(0.0, 1.0)

        Positive rotation is counter/anti-clockwise.
        """
        r_cos, r_sin = Vector._trig(angle)

        x = self.x * r_cos - self.y * r_sin
        y = self.x * r_sin + self.y * r_cos
        return Vector(x, y)

    def normalize(self) -> 'Vector':
        """Return a vector with the same direction and unit length.

        >>> Vector(3, 4).normalize()
        Vector(0.6, 0.8)

        Note that :py:meth:`normalize()` is equivalent to :py:meth:`scale(1) <scale>`:

        >>> assert Vector(7, 24).normalize() == Vector(7, 24).scale_to(1)
        """
        return self.scale(1)

    def truncate(self, max_length: typing.SupportsFloat) -> 'Vector':
        """Scale a given :py:class:`Vector` down to a given length, if it is larger.

        >>> Vector(7, 24).truncate(3)
        Vector(0.84, 2.88)

        It produces a vector with the same direction, but possibly a different
        length.

        Note that :py:meth:`vector.scale(max_length) <scale>` is equivalent to
        :py:meth:`vector.truncate(max_length) <truncate>` when
        :py:meth:`max_length ≨ vector.length <length>`.

        >>> Vector(3, 4).scale(4)
        Vector(2.4, 3.2)
        >>> Vector(3, 4).truncate(4)
        Vector(2.4, 3.2)

        >>> Vector(3, 4).scale(6)
        Vector(3.6, 4.8)
        >>> Vector(3, 4).truncate(6)
        Vector(3.0, 4.0)

        Note: :py:meth:`x.truncate(max_length) <truncate>` may sometimes be
        slightly-larger than ``max_length``, due to floating-point rounding
        effects.
        """
        max_length = float(max_length)
        if self.length <= max_length:
            return self

        return self.scale_to(max_length)

    def scale_to(self, length: typing.SupportsFloat) -> 'Vector':
        """Scale a given :py:class:`Vector` to a certain length.

        >>> Vector(7, 24).scale_to(2)
        Vector(0.56, 1.92)
        """
        length = float(length)
        if length < 0:
            raise ValueError("Vector.scale_to takes non-negative lengths.")

        if length == 0:
            return Vector(0, 0)

        return (length * self) / self.length

    scale = scale_to

    def reflect(self, surface_normal: VectorLike) -> 'Vector':
        """Reflect a vector against a surface.

        :param other: A :py:class:`Vector` or a vector-like.
          For a description of vector-likes, see :py:func:`__new__`.

        Compute the reflection of a :py:class:`Vector` on a surface going
        through the origin, described by its normal vector.

        >>> Vector(5, 3).reflect( (-1, 0) )
        Vector(-5.0, 3.0)

        >>> Vector(5, 3).reflect( Vector(-1, -2).normalize() )
        Vector(0.5999999999999996, -5.800000000000001)
        """
        surface_normal = Vector(surface_normal)
        if not isclose(surface_normal.length, 1):
            raise ValueError("Reflection requires a normalized vector.")

        return self - (2 * (self * surface_normal) * surface_normal)


Sequence.register(Vector)<|MERGE_RESOLUTION|>--- conflicted
+++ resolved
@@ -5,14 +5,10 @@
 
 __all__ = ('Vector',)
 
-<<<<<<< HEAD
-__version__ = "1.0"
-
-=======
 #: ppb_vector's current version.
 #: It follows the semantic versioning convention.
-__version__ = "1.0rc1"
->>>>>>> 49f92b80
+__version__ = "1.0"
+
 
 # Anything convertable to a Vector, including lists, tuples, and dicts
 VectorLike = typing.Union[
