--- conflicted
+++ resolved
@@ -1,35 +1,27 @@
 import pytest  # type: ignore
 from hypothesis import assume, given
 from math import isclose
-<<<<<<< HEAD
-from utils import angle_isclose, vectors
-=======
-from utils import floats, lengths, vectors
->>>>>>> cac62003
+from utils import angle_isclose, floats, lengths, vectors
 
 from ppb_vector import Vector2
 
 
-@given(x=vectors(), l=floats())
-def test_scale_to_length(x: Vector2, l: float):
-    """Test that the length of x.scale_to(l) is l."""
+@given(x=vectors(), length=floats())
+def test_scale_to_length(x: Vector2, length: float):
+    """Test that the length of x.scale_to(length) is l."""
     try:
-        assert isclose(x.scale_to(l).length, l)
+        assert isclose(x.scale_to(length).length, length)
     except ZeroDivisionError:
         assert x == (0, 0)
     except ValueError:
-<<<<<<< HEAD
-        assert l < 0
+        assert length < 0
 
 
-@given(x=vectors(max_magnitude=1e75), length=floats(min_value=0, max_value=1e75))
+@given(x=vectors(), length=lengths())
 def test_scale_aligned(x: Vector2, length: float):
-    """Test that the length of x.scale_to(length) is length."""
+    """Test that x.scale_to(length) is aligned with x."""
     assume(length > 0)
     try:
         assert angle_isclose(x.scale_to(length).angle(x), 0)
     except ZeroDivisionError:
-        assert x == (0, 0)
-=======
-        assert l < 0
->>>>>>> cac62003
+        assert x == (0, 0)