from ppb_vector import Vector2
import pytest  # type: ignore
from hypothesis import given, assume, note
from math import isclose, isinf
from utils import angle_isclose, units, vectors


reflect_data = (
    (Vector2(1, 1), Vector2(0, -1), Vector2(1, -1)),
    (Vector2(1, 1), Vector2(-1, 0), Vector2(-1, 1)),
    (Vector2(0, 1), Vector2(0, -1), Vector2(0, -1)),
    (Vector2(-1, -1), Vector2(1, 0), Vector2(1, -1)),
    (Vector2(-1, -1), Vector2(-1, 0), Vector2(1, -1))
)


@pytest.mark.parametrize("initial_vector, surface_normal, expected_vector", reflect_data)
def test_reflect(initial_vector, surface_normal, expected_vector):
    assert initial_vector.reflect(surface_normal).isclose(expected_vector)


@given(initial=vectors(), normal=units())
def test_reflect_prop(initial: Vector2, normal: Vector2):
    # Exclude cases where the initial vector is very close to the surface
    assume(not angle_isclose(initial.angle(normal) % 180, 90, epsilon=10))

    # Exclude cases where the initial vector is very small
    assume(initial.length > 1e-10)

    reflected = initial.reflect(normal)
    returned = reflected.reflect(normal)
    note(f"|normal|: {normal.length}, |initial|: {initial.length}")
    note(f"angle(normal, initial): {normal.angle(initial)}")
    note(f"angle(normal, reflected): {normal.angle(reflected)}")
    note(f"initial ^ normal: {initial ^ normal}")
    note(f"Reflected: {reflected}")
    assert not any(map(isinf, reflected))
    assert initial.isclose(returned)
<<<<<<< HEAD
    assert isclose((initial.dot(normal)), -(reflected.dot(normal)))
=======
    note(f"initial ⋅ normal: {initial * normal}")
    note(f"reflected ⋅ normal: {reflected * normal}")
    assert isclose((initial * normal), -(reflected * normal))
>>>>>>> 65843050
    assert angle_isclose(normal.angle(initial),
                         180 - normal.angle(reflected)
    )<|MERGE_RESOLUTION|>--- conflicted
+++ resolved
@@ -36,13 +36,9 @@
     note(f"Reflected: {reflected}")
     assert not any(map(isinf, reflected))
     assert initial.isclose(returned)
-<<<<<<< HEAD
-    assert isclose((initial.dot(normal)), -(reflected.dot(normal)))
-=======
     note(f"initial ⋅ normal: {initial * normal}")
     note(f"reflected ⋅ normal: {reflected * normal}")
-    assert isclose((initial * normal), -(reflected * normal))
->>>>>>> 65843050
+    assert isclose((initial.dot(normal)), -(reflected.dot(normal)))
     assert angle_isclose(normal.angle(initial),
                          180 - normal.angle(reflected)
     )